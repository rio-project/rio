--- conflicted
+++ resolved
@@ -3,12 +3,8 @@
   "browserslist": "> 0.5%, last 2 versions, not dead",
   "scripts": {
     "build": "vite build frontend/ --outDir ../reflex/generated/ --config vite.config.ts --emptyOutDir",
-<<<<<<< HEAD
     "dev-build": "npm run-script build -- --minify false",
-    "demo": "npm run-script dev-build && python -m uvicorn dev_testing:app --reload"
-=======
-    "demo": "npm run-script build && python3 -m uvicorn dev_testing:app --host 0.0.0.0 --port 8001 --reload"
->>>>>>> ee078248
+    "demo": "npm run-script dev-build && python -m uvicorn dev_testing:app --host 0.0.0.0 --port 8001 --reload"
   },
   "dependencies": {
     "@material/animation": "^14.0.0",
