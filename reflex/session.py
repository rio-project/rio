--- conflicted
+++ resolved
@@ -538,38 +538,11 @@
             self._root_widget: True,
         }
 
-<<<<<<< HEAD
-        def is_alive(widget: rx.Widget) -> bool:
-            # Already cached?
-            try:
-                return alive_cache[widget]
-            except KeyError:
-                pass
-
-            # Parent has been garbage collected?
-            parent = widget._weak_builder_()
-            if parent is None:
-                result = False
-
-            else:
-                parent_data = self._lookup_widget_data(parent)
-                result = (
-                    parent_data.build_generation == widget._build_generation_
-                    and is_alive(parent)
-                )
-
-            # Cache and return
-            alive_cache[widget] = result
-            return result
-
-        return {widget for widget in visited_widgets if is_alive(widget)}
-=======
         return {
             widget
             for widget in visited_widgets
             if widget._is_in_widget_tree(alive_cache)
         }
->>>>>>> 4466478d
 
     async def _refresh(self) -> None:
         """
