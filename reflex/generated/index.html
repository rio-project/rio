--- conflicted
+++ resolved
@@ -3056,36 +3056,6 @@
     }
   }
 }
-<<<<<<< HEAD
-class RowWidget extends WidgetBase {
-  createElement() {
-    let element = document.createElement("div");
-    element.classList.add("reflex-row");
-    return element;
-  }
-  updateElement(element, deltaState) {
-    replaceChildren(element, deltaState.children);
-    if (deltaState.spacing !== void 0) {
-      element.style.gap = `${deltaState.spacing}em`;
-    }
-  }
-  updateChildLayouts() {
-    let children = [];
-    let anyGrowers = false;
-    for (let childId of this.state.children) {
-      let child = getInstanceByWidgetId(childId);
-      children.push(child);
-      anyGrowers = anyGrowers || child.state["_grow_"][0];
-    }
-    for (let child of children) {
-      child.replaceLayoutCssProperties({
-        "flex-grow": !anyGrowers || child.state["_grow_"][0] ? "1" : "0"
-      });
-    }
-  }
-}
-=======
->>>>>>> 9706e96b
 /**
  * @license
  * Copyright 2020 Google Inc.
