--- conflicted
+++ resolved
@@ -261,14 +261,10 @@
     if name in ("main", "__main__", "__init__"):
         name = main_file.absolute().parent.stem
 
-<<<<<<< HEAD
     return name.replace("_", " ").title()
 
 
 def _choose_free_port(host: str) -> int:
     with socket.socket(socket.AF_INET, socket.SOCK_STREAM) as sock:
         sock.bind((host, 0))
-        return sock.getsockname()[1]
-=======
-    return name.replace("_", " ").title()
->>>>>>> 4466478d
+        return sock.getsockname()[1]