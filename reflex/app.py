--- conflicted
+++ resolved
@@ -28,26 +28,6 @@
 __all__ = ["App"]
 
 
-<<<<<<< HEAD
-=======
-def _get_main_file() -> Path:
-    try:
-        return Path(__main__.__file__)
-    except AttributeError:
-        return Path(sys.argv[0])
-
-
-def _get_default_app_name() -> str:
-    main_file = _get_main_file()
-
-    name = main_file.stem
-    if name in ('main', '__main__'):
-        name = main_file.absolute().parent.stem
-
-    return name.replace("_", " ").title()
-
-
->>>>>>> e3b134ce
 class App:
     def __init__(
         self,
@@ -68,13 +48,8 @@
         main_file = _get_main_file()
 
         if name is None:
-<<<<<<< HEAD
             name = _get_default_app_name(main_file)
             
-=======
-            name = _get_default_app_name()
-
->>>>>>> e3b134ce
         self.name = name
         self.build = build
         self._icon = None if icon is None else assets.Asset.from_image(icon)
